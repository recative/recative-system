/* eslint-disable no-restricted-syntax */
/* eslint-disable no-prototype-builtins */
import { hasOwn } from './hasOwn';
import { clone, CloneMethod } from './clone';

export const freeze = <T>(object: T): T => {
  if (!Object.isFrozen(object)) {
    return Object.freeze(object);
  }

  return object;
};

export const deepFreeze = <T>(object: T): T => {
  let prop;
  let i;
  if (Array.isArray(object)) {
    for (i = 0; i < object.length; i += 1) {
      deepFreeze(object[i]);
    }
    return freeze(object);
  }

  if (object !== null && typeof object === 'object') {
    for (prop in object) {
      if (object.hasOwnProperty(prop)) {
        // eslint-disable-next-line @typescript-eslint/no-explicit-any
        deepFreeze((object as any)[prop]);
      }
    }
    return freeze(object);
  }

  return object;
};

export const unFreeze = <T extends object>(object: T): T => {
  if (!Object.isFrozen(object)) {
    return object;
  }
  return clone(object, CloneMethod.Shallow);
};

export const deepUnFreeze = <T extends object | null>(object: T): T => {
  if (object === null) {
    return null as unknown as T;
  }

  if (Array.isArray(object)) {
    return object.map(deepUnFreeze) as T;
  }

  if (object != null && typeof object === 'object') {
    const result = {} as unknown as T;

    for (const property in object) {
      if (hasOwn(object, property)) {
        Reflect.set(result as object, property, Reflect.get(Object, property));
      }
    }

    return result;
  }

  return object;
};

<<<<<<< HEAD
export const isFrozen = <T>(object: T) => {
=======
export const isFrozen = <T extends object>(object: T | null) => {
  if (object === null) return false;

>>>>>>> ed152db6
  if (Array.isArray(object)) {
    if (!Object.isFrozen(object)) {
      return false;
    }
    for (let i = 0; i < object.length; i += 1) {
      if (!isFrozen(object[i])) {
        return false;
      }
    }
  } else if (object !== null && typeof object === 'object') {
    if (!Object.isFrozen(object)) {
      return false;
    }

    for (const property in object) {
      if (
        hasOwn(object, property) &&
        !isFrozen(Reflect.get(object as object, property))
      ) {
        return false;
      }
    }
  }
  return true;
};<|MERGE_RESOLUTION|>--- conflicted
+++ resolved
@@ -65,13 +65,9 @@
   return object;
 };
 
-<<<<<<< HEAD
-export const isFrozen = <T>(object: T) => {
-=======
 export const isFrozen = <T extends object>(object: T | null) => {
   if (object === null) return false;
 
->>>>>>> ed152db6
   if (Array.isArray(object)) {
     if (!Object.isFrozen(object)) {
       return false;
