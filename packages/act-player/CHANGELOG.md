# @recative/act-player

<<<<<<< HEAD
=======
## 0.2.0

### Minor Changes

- 141ccfb: BREAKING: LoadingLayer, Error, PanicLayer, Stage will use design token of baseui instead of pure black color

>>>>>>> f992f502
## 0.1.4

### Patch Changes

- c1c3f5d: feat: Force video load after set source

## 0.1.3

### Patch Changes

- a6d0d58: feat: Improve compatibility via setting mimeType of video
- 9056efd: feat: Inject search parameter of host page into container

## 0.1.2

### Patch Changes

- e413c8d: fix: Ignore unexpected visibilitychange event

## 0.1.1

### Patch Changes

- Updated dependencies
  - @recative/definitions@0.4.0
  - @recative/act-protocol@0.2.7
  - @recative/core-manager@0.4.5

## 0.1.0

### Minor Changes

- refactor: Turn detailed episode data into episode data

### Patch Changes

- Updated dependencies
  - @recative/core-manager@0.4.0
  - @recative/definitions@0.3.0
  - @recative/act-protocol@0.2.6

## 0.0.4

### Patch Changes

- Updated dependencies
- Updated dependencies
  - @recative/core-manager@0.3.0

## 0.0.3

### Patch Changes

- feat: Implement `trustedUploaders` to improve performance
- Updated dependencies
  - @recative/core-manager@0.2.4

## 0.0.2

### Patch Changes

- fix: Typing problem for nesting packages
- Updated dependencies
- Updated dependencies
  - @recative/core-manager@0.2.3
  - @recative/act-protocol@0.2.1

## 0.0.1

### Patch Changes

- fix: Inconsistent react version caused rendering problem

## 0.0.0

### Minor Changes

- Initial public version

### Patch Changes

- Updated dependencies
  - @recative/act-protocol@0.2.0
  - @recative/core-manager@0.2.0
  - @recative/definitions@0.2.0
  - @recative/smart-resource@0.2.0<|MERGE_RESOLUTION|>--- conflicted
+++ resolved
@@ -1,14 +1,11 @@
 # @recative/act-player
 
-<<<<<<< HEAD
-=======
 ## 0.2.0
 
 ### Minor Changes
 
 - 141ccfb: BREAKING: LoadingLayer, Error, PanicLayer, Stage will use design token of baseui instead of pure black color
 
->>>>>>> f992f502
 ## 0.1.4
 
 ### Patch Changes
