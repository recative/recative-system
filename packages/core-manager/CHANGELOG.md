--- conflicted
+++ resolved
@@ -1,14 +1,16 @@
 # Changelog
+
+## 0.4.4
+
+### Patch Changes
+
+- chore: Update configuration of slowTaskQueue
 
 ## 0.4.3
 
 ### Patch Changes
 
-<<<<<<< HEAD
-- chore: Update configuration of slowTaskQueue
-=======
 - 58754b7: fix: Incorrect env override order
->>>>>>> b2603634
 
 ## 0.4.2
 
