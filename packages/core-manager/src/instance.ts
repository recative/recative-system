--- conflicted
+++ resolved
@@ -89,11 +89,7 @@
   // state on the main timeline
   managedCoreStateList = new ManagedCoreStateList();
 
-<<<<<<< HEAD
   managedCoreStateDirty = true;
-=======
-  cachedManagedStateDirty = false;
->>>>>>> ad6934d8
 
   audioTrack: AudioTrack;
 
@@ -335,13 +331,8 @@
     let dirty = this.managedCoreStateList.seek(this.timeline.time, UpdateReason.Tick);
     dirty ||= this.audioHost.updateManagedState();
     dirty ||= this.subsequenceManager.updateManagedState();
-<<<<<<< HEAD
     dirty ||= this.managedCoreStateDirty
     this.managedCoreStateDirty = false;
-=======
-    dirty ||= this.cachedManagedStateDirty
-    this.cachedManagedStateDirty = false
->>>>>>> ad6934d8
     return dirty;
   }
 
@@ -373,7 +364,7 @@
 
   setTime(time: number) {
     this.timeline.time = time
-    this.cachedManagedStateDirty = this.managedCoreStateList.seek(time, UpdateReason.Manually)
+    this.managedCoreStateDirty ||= this.managedCoreStateList.seek(time, UpdateReason.Manually)
   }
 
   private async internalDestroy() {
