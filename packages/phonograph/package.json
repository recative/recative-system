{
  "name": "@recative/phonograph",
  "description": "Play audio files without the dreaded 'DOMException: play() can only be initiated by a user gesture' error.",
<<<<<<< HEAD
  "version": "1.6.0",
  "source": "src/index.ts",
=======
  "version": "2.0.0",
>>>>>>> 97895caa
  "main": "dist/main.js",
  "module": "dist/module.js",
  "browser": "dist/browser.js",
  "types": "dist/types.d.ts",
  "files": [
    "src",
    "dist",
    "README.md"
  ],
  "repository": {
    "type": "git",
    "url": "git+https://gitlab.com/Rich-Harris/phonograph.git"
  },
  "keywords": [
    "audio",
    "web",
    "audio",
    "mp3",
    "wav"
  ],
  "author": "Rich Harris",
  "license": "MIT",
  "bugs": {
    "url": "https://gitlab.com/Rich-Harris/phonograph/issues"
  },
  "homepage": "https://gitlab.com/Rich-Harris/phonograph#README",
  "devDependencies": {
    "@rollup/plugin-node-resolve": "^13.3.0",
    "@rollup/plugin-sucrase": "^4.0.3",
    "eslint": "^5.10.0",
    "rollup": "^2.72.1",
    "rollup-plugin-dts": "^4.2.1",
    "rollup-plugin-peer-deps-external": "^2.2.4",
    "serve": "^10.1.1",
    "typescript": "=4.4.4"
  },
  "scripts": {
    "build": "rollup -c",
    "dev": "rollup -cw",
    "prepublish": "yarn build",
    "test": "serve . & open http://localhost:5000/demo.html",
    "pretest": "yarn build"
  },
  "dependencies": {
    "@rollup/plugin-commonjs": "^22.0.2",
    "standardized-audio-context": "^25.3.29"
  }
}<|MERGE_RESOLUTION|>--- conflicted
+++ resolved
@@ -1,12 +1,8 @@
 {
   "name": "@recative/phonograph",
   "description": "Play audio files without the dreaded 'DOMException: play() can only be initiated by a user gesture' error.",
-<<<<<<< HEAD
-  "version": "1.6.0",
+  "version": "2.0.0",
   "source": "src/index.ts",
-=======
-  "version": "2.0.0",
->>>>>>> 97895caa
   "main": "dist/main.js",
   "module": "dist/module.js",
   "browser": "dist/browser.js",
